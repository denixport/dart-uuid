analyzer:
  strong-mode:
    implicit-casts: false
    implicit-dynamic: false

errors:
  dead_code: error
  override_on_non_overriding_method: error
  unused_element: error
  unused_import: error
  unused_local_variable: error

linter:
  rules:
    - avoid_empty_else
    - avoid_init_to_null
    - avoid_null_checks_in_equality_operators
    - avoid_return_types_on_setters
    - await_only_futures
    - camel_case_types
    - cancel_subscriptions
    - comment_references
    - control_flow_in_finally
    - directives_ordering
    - empty_catches
    - empty_constructor_bodies
    - empty_statements
    - hash_and_equals
    - implementation_imports
    - iterable_contains_unrelated_type
    - library_names
    - library_prefixes
    - list_remove_unrelated_type
    - non_constant_identifier_names
    - only_throw_errors
    - overridden_fields
    - package_api_docs
    - prefer_final_fields
    - prefer_is_not_empty
    - slash_for_doc_comments
<<<<<<< HEAD
    - super_goes_last
=======
>>>>>>> 6f863e2c
    - test_types_in_equals
    - throw_in_finally
    - type_init_formals
    - unnecessary_brace_in_string_interps
    - unrelated_type_equality_checks
    - valid_regexps<|MERGE_RESOLUTION|>--- conflicted
+++ resolved
@@ -38,10 +38,6 @@
     - prefer_final_fields
     - prefer_is_not_empty
     - slash_for_doc_comments
-<<<<<<< HEAD
-    - super_goes_last
-=======
->>>>>>> 6f863e2c
     - test_types_in_equals
     - throw_in_finally
     - type_init_formals
