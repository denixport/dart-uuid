--- conflicted
+++ resolved
@@ -9,11 +9,5 @@
 dependencies:
   crypto: '>=2.0.0 <3.0.0'
 dev_dependencies:
-<<<<<<< HEAD
-  test: '^0.12.0'
-  benchmark_harness: any
-  js: any
-=======
   test: '^1.3.0'
-  benchmark_harness: '^1.0.0'
->>>>>>> 91e5cd09
+  benchmark_harness: '^1.0.0'