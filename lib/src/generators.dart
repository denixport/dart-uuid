--- conflicted
+++ resolved
@@ -12,16 +12,11 @@
 final Uint8List _byteBuffer = new Uint8List(16);
 final Random _rng = new Random.secure();
 
-<<<<<<< HEAD
-///
-class TimeBasedUuidGenerator {
-=======
 /// Generator of time-based v1 UUIDs
 ///
 ///
 class TimeBasedUuidGenerator {
   ///
->>>>>>> 6f863e2c
   static const epoch = (2440587 - 2299160) * 86400 * 10000000;
 
   int _ms;
@@ -30,29 +25,6 @@
   final Uint8List _node;
 
   TimeBasedUuidGenerator([Uint8List nodeId, int clockSequence])
-<<<<<<< HEAD
-      : this._ms = 0,
-        this._ns = 0,
-        this._clkSeq = clockSequence ?? _rng.nextInt(1 << 14),
-        this._node = nodeId ?? _randomNodeBytes();
-
-  TimeBasedUuidGenerator.random()
-      : this._ms = 0,
-        this._ns = 0,
-        this._clkSeq = _rng.nextInt(1 << 14),
-        this._node = _randomNodeBytes();
-
-
-  // TODO:
-  factory TimeBasedUuidGenerator.fromLastUuid(Uuid uuid) {
-    if (uuid.version != 1) {
-      throw ArgumentError('Invalid version for time-based UUID');
-    }
-
-    throw UnimplementedError();
-  }
-
-=======
       : this._clkSeq = clockSequence ?? _rng.nextInt(1 << 14),
         this._node = nodeId ?? _randomNodeBytes();
 
@@ -75,7 +47,6 @@
     return new TimeBasedUuidGenerator(
         new Uint8List.fromList(bytes.sublist(10)), bytes[8] << 8 | bytes[9]);
   }
->>>>>>> 6f863e2c
 
   static Uint8List _randomNodeBytes() {
     var nb = new Uint8List(6);
@@ -117,21 +88,6 @@
     _byteBuffer[3] = msb;
     _byteBuffer[4] = lsb >> 24;
     _byteBuffer[5] = lsb >> 16;
-<<<<<<< HEAD
-    _byteBuffer[6] = lsb >> 8;
-    _byteBuffer[7] = lsb;
-
-    _byteBuffer[8] = _clkSeq >> 8;
-    _byteBuffer[9] = _clkSeq;
-
-    for (var i = 10; i < 16; i++) {
-      _byteBuffer[i] = _node[i-10];
-    }
-
-    _byteBuffer[8] = (_byteBuffer[8] & 0x3F) | 0x80; // variant 1
-    _byteBuffer[6] = (_byteBuffer[6] & 0x0F) | 0x10; // version 1
-
-=======
     _byteBuffer[6] = ((lsb >> 8) & 0x0F) | 0x10; // version 1
     _byteBuffer[7] = lsb;
 
@@ -142,7 +98,6 @@
       _byteBuffer[i] = _node[i - 10];
     }
 
->>>>>>> 6f863e2c
     return new Uuid.fromBytes(_byteBuffer);
   }
 }
@@ -150,11 +105,7 @@
 /// Generator for namespace and name-based UUIDs (v5)
 /// Only SHA1 algo is supported, MD5 is deprecated
 class NameBasedUuidGenerator {
-<<<<<<< HEAD
-  /// [Hash] instance, only [hash.sha1] is allowed.
-=======
   /// `Hash` instance, only `hash.sha1` is allowed.
->>>>>>> 6f863e2c
   final Hash hash;
 
   /// UUID namespace
@@ -191,13 +142,8 @@
 
   /// Creates instance of generator
   ///
-<<<<<<< HEAD
-  /// By default it uses secure random generator provided by [math]
-  /// [math.Random] can be provided as custom RNG
-=======
   /// By default it uses secure random generator provided by `math`
   /// `math.Random` can be provided as custom RNG
->>>>>>> 6f863e2c
   RandomBasedUuidGenerator([Random rng]) : this.rng = rng ?? _rng;
 
   /// Generates random UUID
