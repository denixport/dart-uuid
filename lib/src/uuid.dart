// Copyright (c) 2018, Denis Portnov. All rights reserved.
// Released under MIT License that can be found in the LICENSE file.

library uuid_type;

import 'dart:typed_data' show Uint8List;
import 'hex.dart';

/// UUID variant according to RFC4122
enum Variant {
  /// Reserved, NCS backward compatibility.
  ncs,
  /// The variant specified in RFC 4122
  rfc4122,
  /// Reserved, Microsoft Corporation backward compatibility.
  microsoft,
  /// Reserved for future definition
  future
}

/// This object represents an UUID, 128 bit Universal Unique IDentifier
/// as defined in [RFC 4122](https://tools.ietf.org/html/rfc4122).
abstract class Uuid implements Comparable<Uuid> {
<<<<<<< HEAD
  // Shared buffer for UUID byte representation
=======
  /// Shared buffer for byte representation for all instances
>>>>>>> 91e5cd09
  static final _byteBuffer = new Uint8List(16);

  /// Nil UUID
  /// (see [RFC 4122 4.1.7](https://tools.ietf.org/html/rfc4122#section-4.1.7))
  static Uuid get nil => new Uuid.fromBytes(new Uint8List(16));

  /// Creates a new [Uuid] from canonical string representation
  ///
  /// If argument is not a valid UUID string [FormatException] is thrown.
  /// For parsing various UUID formats use [Uuid.parse]
  factory Uuid(String source) {
    assert(source != null);

    if (source.length != 36) {
      throw new FormatException(
        'UUID string has invalid length (${source.length})'
      );
    }

    const bytePositions = const <int>[
      0, 2, 4, 6, 9, 11, 14, 16, 19, 21, 24, 26, 28, 30, 32, 34
    ];

    var chars = source.codeUnits;
    int i = 0;

    try {
      for (int pos in bytePositions) {
        _byteBuffer[i] = hexBytes[chars[pos]-0x30] << 4 |
          hexBytes[chars[pos+1]-0x30];
        i++;
      }
    } catch (e) {
      throw new FormatException('Invalid UUID string "$source"');
    }

    return new Uuid.fromBytes(_byteBuffer);
  }

  /// Creates [Uuid] from byte array
  ///
  /// Optional [offset] is used to read 16 bytes of UUID from larger arrays
  /// Could return [Uuid.nil] in case of zero byte array
  factory Uuid.fromBytes(Uint8List bytes, [int offset]) = _Uuid.fromBytes;

  /// Returns representation of this [Uuid] as [Uint8List]
  /// The returned list is a copy, making it possible to change the list
  /// without affecting the [Uuid] instance.
  Uint8List get bytes;

  /// Returns hash code for this UUID
  ///
  /// Both [hashCode] and [operator ==] should be overridden to properly
  /// represent UUID state
  @override
  int get hashCode;

  /// Returns [Variant] defined in
  /// [RFC 4122](https://tools.ietf.org/html/rfc4122#section-4.1.1)
  Variant get variant;

  /// Returns UUID version defined in
  /// [RFC 4122](https://tools.ietf.org/html/rfc4122#section-4.1.3)
  int get version;

  /// Compares this UUID to [Object] assuming it represents another UUID
  @override
  bool operator ==(Object other);

  /// Compares this UUID to another [Uuid]
  ///
  /// Comparison is done in lexicographical order
  int compareTo(Uuid other);

  /// Returns canonical string representation of this [Uuid]
  String toString();

  /// Parses [source] as [Uuid]
  ///
  /// Throws [FormatException] in case of invalid UUID representation
  ///
  /// The [source] must be in one of the following UUID formats
  /// - Canonical string: xxxxxxxx-xxxx-xxxx-xxxx-xxxxxxxxxxxxxx
  /// - Hex string of 36 chars: xxxxxxxxxxxxxxxxxxxxxxxxxxxxxxxxxx
  /// - URN: urn:uuid:xxxxxxxx-xxxx-xxxx-xxxx-xxxxxxxxxxxxxx
  /// - Canonical GUID: {xxxxxxxx-xxxx-xxxx-xxxx-xxxxxxxxxxxxxx}
  /// - Hex GUID: {xxxxxxxxxxxxxxxxxxxxxxxxxxxxxxxxxx}
  static Uuid parse(String source) {
    assert(source != null);

    var s = source.trim();

    if (s.length == 36) { // assume canonical
      return new Uuid(source);
    } else if (s.length == 1 + 36 + 1) { //assume GUID
      if (!(s[0] == '{' && s[s.length - 1] == '}')) {
        throw new FormatException('Invalid GUID string "$source"');
      }
      return new Uuid(s.substring(1, s.length - 1));
    } else if (s.length == 9 + 36) { // assume URN
      if (! s.startsWith('urn:uuid:')) {
        throw new FormatException('Invalid UUID URN string "$source"');
      }
      return new Uuid(source.substring(9));
    } else if (s.length == 1 + 32 + 1) { // hex GUID
      if (!(s[0] == '{' && s[s.length - 1] == '}')) {
        throw new FormatException('Invalid GUID string "$source"');
      }
      s = s.substring(1, s.length - 1);
    }

    if (s.length != 32) {
      throw new FormatException('Invalid UUID string "$source"');
    }

    // parse hex representation
    var chars = s.codeUnits;
    int pos = 0;
    try {
      for (int i = 0; i < 16; i++) {
        _byteBuffer[i] =
          hexBytes[chars[pos]-0x30] << 4 | hexBytes[chars[pos+1]-0x30];
        pos += 2;
      }
      return new Uuid.fromBytes(_byteBuffer);
    } catch (e) {
      throw new FormatException('Invalid UUID string "$source"');
    }
  }

  /// Parses [source] as [Uuid]
  ///
  /// Like [parse] except that this function returns `null` for invalid inputs
  //  instead of throwing.
  static Uuid tryParse(String source) {
    try {
      return Uuid.parse(source);
    } on FormatException {
      return null;
    }
  }
}

class _Uuid implements Uuid {
  static const nil = const _Uuid._(0, 0, 0, 0);

  // Shared buffer for 36 chars canonical string
  static final Uint8List _stringBuffer = new Uint8List.fromList(const <int>[
    0,0,0,0,0,0,0,0,0x2D,
    0,0,0,0,0x2D,
    0,0,0,0,0x2D,
    0,0,0,0,0x2D,
    0,0,0,0,0,0,0,0,0,0,0,0
  ]); // time_low

  // UUID is stored as 4 x 32bit int values
  final int x; // time_low
  final int y; // time_mid | time_hi_and_version
  final int z; // clk_seq_hi_res | clk_seq_low | node (0-1)
  final int w; // node (2-5)

  /// Implements [Uuid.fromBytes]
  factory _Uuid.fromBytes(Uint8List bytes, [int offset = 0]) {
    assert(bytes != null);

    if (offset + 16 > bytes.length) {
      // @todo
      throw new ArgumentError();
    }

    int x = (bytes[offset] << 24) | (bytes[offset + 1] << 16) |
      (bytes[offset + 2] << 8) | bytes[offset + 3];
    int y = (bytes[offset + 4] << 24) | (bytes[offset + 5] << 16) |
      (bytes[offset + 6] << 8) | bytes[offset + 7];
    int z = (bytes[offset + 8] << 24) | (bytes[offset + 9] << 16) |
      (bytes[offset + 10] << 8) | bytes[offset + 11];
    int w = (bytes[offset + 12] << 24) | (bytes[offset + 13] << 16) |
      (bytes[offset + 14] << 8) | bytes[offset + 15];

    if (y == 0 && z == 0 && x == 0 && w == 0) return nil;

    return new _Uuid._(x, y, z, w);
  }

  const _Uuid._(this.x, this.y, this.z, this.w);

  ///
  Uint8List get bytes {
    var buffer = new Uint8List(16);
    buffer[0] = (x >> 24);
    buffer[1] = (x >> 16);
    buffer[2] = (x >> 8);
    buffer[3] = x;

    buffer[4] = (y >> 24);
    buffer[5] = (y >> 16);
    buffer[6] = (y >> 8);
    buffer[7] = y;

    buffer[8] = (z >> 24);
    buffer[9] = (z >> 16);
    buffer[10] = (z >> 8);
    buffer[11] = z;

    buffer[12] = (w >> 24);
    buffer[13] = (w >> 16);
    buffer[14] = (w >> 8);
    buffer[15] = w;

    return buffer;
  }

  @override
  int get hashCode {
    return (x ^ y) ^ (z ^ w);
  }

  Variant get variant {
    assert((z >> 29) >= 0 && (z >> 29) <= 7);

    const variants = const <Variant>[
      Variant.ncs, // 0 0 0
      Variant.ncs, // 0 0 1
      Variant.ncs, // 0 1 0
      Variant.ncs, // 0 1 1
      Variant.rfc4122, // 1 0 0
      Variant.rfc4122, // 1 0 1
      Variant.microsoft, // 1 1 0
      Variant.future, // 1 1 1
    ];

    return variants[z >> 29];
  }

  int get version => (y & 0xF000) >> 12;

  @override
  bool operator ==(Object other) {
    if (identical(this, other)) return true;
    if (other is _Uuid && this.x == other.x &&
      this.y == other.y && this.z == other.z && this.w == other.w) {
      return true;
    } else if (other is Uuid) {
      return compareTo(other) == 0;
    }
    return false;
  }

  /// Implements [Comparable.compareTo] for [Uuid]
  int compareTo(Uuid other) {
    // compare version first
    int diff = version - other.version;
    if (diff != 0) diff;

    if (other is _Uuid) {
      diff = x - other.x;
      if (diff != 0) return diff;
      diff = y - other.y;
      if (diff != 0) return diff;
      diff = z - other.z;
      if (diff != 0) return diff;
      diff = w - other.w;
      if (diff != 0) return diff;

      return 0;
    }

    return -1 * other.compareTo(this);
  }

  /// Implements [Uuid.toString]
  String toString() {
    var b = this.bytes;

    _stringBuffer[0] = hexDigitsLower[b[0] >> 4];
    _stringBuffer[1] = hexDigitsLower[b[0] & 0x0F];
    _stringBuffer[2] = hexDigitsLower[b[1] >> 4];
    _stringBuffer[3] = hexDigitsLower[b[1] & 0x0F];
    _stringBuffer[4] = hexDigitsLower[b[2] >> 4];
    _stringBuffer[5] = hexDigitsLower[b[2] & 0x0F];
    _stringBuffer[6] = hexDigitsLower[b[3] >> 4];
    _stringBuffer[7] = hexDigitsLower[b[3] & 0x0F];

    _stringBuffer[9] = hexDigitsLower[b[4] >> 4];
    _stringBuffer[10] = hexDigitsLower[b[4] & 0x0F];
    _stringBuffer[11] = hexDigitsLower[b[5] >> 4];
    _stringBuffer[12] = hexDigitsLower[b[5] & 0x0F];

    _stringBuffer[14] = hexDigitsLower[b[6] >> 4];
    _stringBuffer[15] = hexDigitsLower[b[6] & 0x0F];
    _stringBuffer[16] = hexDigitsLower[b[7] >> 4];
    _stringBuffer[17] = hexDigitsLower[b[7] & 0x0F];

    _stringBuffer[19] = hexDigitsLower[b[8] >> 4];
    _stringBuffer[20] = hexDigitsLower[b[8] & 0x0F];
    _stringBuffer[21] = hexDigitsLower[b[9] >> 4];
    _stringBuffer[22] = hexDigitsLower[b[9] & 0x0F];

    _stringBuffer[24] = hexDigitsLower[b[10] >> 4];
    _stringBuffer[25] = hexDigitsLower[b[10] & 0x0F];
    _stringBuffer[26] = hexDigitsLower[b[11] >> 4];
    _stringBuffer[27] = hexDigitsLower[b[11] & 0x0F];
    _stringBuffer[28] = hexDigitsLower[b[12] >> 4];
    _stringBuffer[29] = hexDigitsLower[b[12] & 0x0F];
    _stringBuffer[30] = hexDigitsLower[b[13] >> 4];
    _stringBuffer[31] = hexDigitsLower[b[13] & 0x0F];
    _stringBuffer[32] = hexDigitsLower[b[14] >> 4];
    _stringBuffer[33] = hexDigitsLower[b[14] & 0x0F];
    _stringBuffer[34] = hexDigitsLower[b[15] >> 4];
    _stringBuffer[35] = hexDigitsLower[b[15] & 0x0F];

    return new String.fromCharCodes(_stringBuffer);
  }
}<|MERGE_RESOLUTION|>--- conflicted
+++ resolved
@@ -3,8 +3,156 @@
 
 library uuid_type;
 
-import 'dart:typed_data' show Uint8List;
+import 'dart:typed_data';
+
 import 'hex.dart';
+
+/// This object represents an UUID, 128 bit Universal Unique IDentifier
+/// as defined in [RFC 4122](https://tools.ietf.org/html/rfc4122).
+abstract class Uuid implements Comparable<Uuid> {
+  /// Shared buffer for byte representation for all instances
+  static final _byteBuffer = new Uint8List(16);
+
+  /// Nil UUID
+  /// (see [RFC 4122 4.1.7](https://tools.ietf.org/html/rfc4122#section-4.1.7))
+  static Uuid get nil => new Uuid.fromBytes(new Uint8List(16));
+
+  /// Creates a new [Uuid] from canonical string representation
+  ///
+  /// If argument is not a valid UUID string [FormatException] is thrown.
+  /// For parsing various UUID formats use [Uuid.parse]
+  factory Uuid(String source) {
+    assert(source != null);
+
+    if (source.length != 36) {
+      throw new FormatException(
+        'UUID string has invalid length (${source.length})'
+      );
+    }
+
+    const bytePositions = const <int>[
+      0, 2, 4, 6, 9, 11, 14, 16, 19, 21, 24, 26, 28, 30, 32, 34
+    ];
+
+    var chars = source.codeUnits;
+    int i = 0;
+
+    try {
+      for (int pos in bytePositions) {
+        _byteBuffer[i] = hexBytes[chars[pos]-0x30] << 4 |
+          hexBytes[chars[pos+1]-0x30];
+        i++;
+      }
+    } catch (e) {
+      throw new FormatException('Invalid UUID string "$source"');
+    }
+
+    return new Uuid.fromBytes(_byteBuffer);
+  }
+
+  /// Creates [Uuid] from byte array
+  ///
+  /// Optional [offset] is used to read 16 bytes of UUID from larger arrays
+  /// Could return [Uuid.nil] in case of zero byte array
+  factory Uuid.fromBytes(Uint8List bytes, [int offset]) = _Uuid.fromBytes;
+
+  /// Returns representation of this [Uuid] as [Uint8List]
+  /// The returned list is a copy, making it possible to change the list
+  /// without affecting the [Uuid] instance.
+  Uint8List get bytes;
+
+  /// Returns hash code for this UUID
+  ///
+  /// Both [hashCode] and [operator ==] should be overridden to properly
+  /// represent UUID state
+  @override
+  int get hashCode;
+
+  /// Returns [Variant] defined in
+  /// [RFC 4122](https://tools.ietf.org/html/rfc4122#section-4.1.1)
+  Variant get variant;
+
+  /// Returns UUID version defined in
+  /// [RFC 4122](https://tools.ietf.org/html/rfc4122#section-4.1.3)
+  int get version;
+
+  /// Compares this UUID to [Object] assuming it represents another UUID
+  @override
+  bool operator ==(Object other);
+
+  /// Compares this UUID to another [Uuid]
+  ///
+  /// Comparison is done in lexicographical order
+  int compareTo(Uuid other);
+
+  /// Returns canonical string representation of this [Uuid]
+  String toString();
+
+  /// Parses [source] as [Uuid]
+  ///
+  /// Throws [FormatException] in case of invalid UUID representation
+  ///
+  /// The [source] must be in one of the following UUID formats
+  /// - Canonical string: xxxxxxxx-xxxx-xxxx-xxxx-xxxxxxxxxxxxxx
+  /// - Hex string of 36 chars: xxxxxxxxxxxxxxxxxxxxxxxxxxxxxxxxxx
+  /// - URN: urn:uuid:xxxxxxxx-xxxx-xxxx-xxxx-xxxxxxxxxxxxxx
+  /// - Canonical GUID: {xxxxxxxx-xxxx-xxxx-xxxx-xxxxxxxxxxxxxx}
+  /// - Hex GUID: {xxxxxxxxxxxxxxxxxxxxxxxxxxxxxxxxxx}
+  static Uuid parse(String source) {
+    assert(source != null);
+
+    var s = source.trim();
+
+    if (s.length == 36) { // assume canonical
+      return new Uuid(source);
+    } else if (s.length == 1 + 36 + 1) { //assume GUID
+      if (!(s[0] == '{' && s[s.length - 1] == '}')) {
+        throw new FormatException('Invalid GUID string "$source"');
+      }
+      return new Uuid(s.substring(1, s.length - 1));
+    } else if (s.length == 9 + 36) { // assume URN
+      if (! s.startsWith('urn:uuid:')) {
+        throw new FormatException('Invalid UUID URN string "$source"');
+      }
+      return new Uuid(source.substring(9));
+    } else if (s.length == 1 + 32 + 1) { // hex GUID
+      if (!(s[0] == '{' && s[s.length - 1] == '}')) {
+        throw new FormatException('Invalid GUID string "$source"');
+      }
+      s = s.substring(1, s.length - 1);
+    }
+
+    if (s.length != 32) {
+      throw new FormatException('Invalid UUID string "$source"');
+    }
+
+    // parse hex representation
+    var chars = s.codeUnits;
+    int pos = 0;
+    try {
+      for (int i = 0; i < 16; i++) {
+        _byteBuffer[i] =
+          hexBytes[chars[pos]-0x30] << 4 | hexBytes[chars[pos+1]-0x30];
+        pos += 2;
+      }
+      return new Uuid.fromBytes(_byteBuffer);
+    } catch (e) {
+      throw new FormatException('Invalid UUID string "$source"');
+    }
+  }
+
+  /// Parses [source] as [Uuid]
+  ///
+  /// Like [parse] except that this function returns `null` for invalid inputs
+  //  instead of throwing.
+  static Uuid tryParse(String source) {
+    Uuid u;
+    try {
+      u = Uuid.parse(source);
+    } catch (e) {}
+    return u;
+  }
+}
 
 /// UUID variant according to RFC4122
 enum Variant {
@@ -18,161 +166,10 @@
   future
 }
 
-/// This object represents an UUID, 128 bit Universal Unique IDentifier
-/// as defined in [RFC 4122](https://tools.ietf.org/html/rfc4122).
-abstract class Uuid implements Comparable<Uuid> {
-<<<<<<< HEAD
-  // Shared buffer for UUID byte representation
-=======
-  /// Shared buffer for byte representation for all instances
->>>>>>> 91e5cd09
-  static final _byteBuffer = new Uint8List(16);
-
-  /// Nil UUID
-  /// (see [RFC 4122 4.1.7](https://tools.ietf.org/html/rfc4122#section-4.1.7))
-  static Uuid get nil => new Uuid.fromBytes(new Uint8List(16));
-
-  /// Creates a new [Uuid] from canonical string representation
-  ///
-  /// If argument is not a valid UUID string [FormatException] is thrown.
-  /// For parsing various UUID formats use [Uuid.parse]
-  factory Uuid(String source) {
-    assert(source != null);
-
-    if (source.length != 36) {
-      throw new FormatException(
-        'UUID string has invalid length (${source.length})'
-      );
-    }
-
-    const bytePositions = const <int>[
-      0, 2, 4, 6, 9, 11, 14, 16, 19, 21, 24, 26, 28, 30, 32, 34
-    ];
-
-    var chars = source.codeUnits;
-    int i = 0;
-
-    try {
-      for (int pos in bytePositions) {
-        _byteBuffer[i] = hexBytes[chars[pos]-0x30] << 4 |
-          hexBytes[chars[pos+1]-0x30];
-        i++;
-      }
-    } catch (e) {
-      throw new FormatException('Invalid UUID string "$source"');
-    }
-
-    return new Uuid.fromBytes(_byteBuffer);
-  }
-
-  /// Creates [Uuid] from byte array
-  ///
-  /// Optional [offset] is used to read 16 bytes of UUID from larger arrays
-  /// Could return [Uuid.nil] in case of zero byte array
-  factory Uuid.fromBytes(Uint8List bytes, [int offset]) = _Uuid.fromBytes;
-
-  /// Returns representation of this [Uuid] as [Uint8List]
-  /// The returned list is a copy, making it possible to change the list
-  /// without affecting the [Uuid] instance.
-  Uint8List get bytes;
-
-  /// Returns hash code for this UUID
-  ///
-  /// Both [hashCode] and [operator ==] should be overridden to properly
-  /// represent UUID state
-  @override
-  int get hashCode;
-
-  /// Returns [Variant] defined in
-  /// [RFC 4122](https://tools.ietf.org/html/rfc4122#section-4.1.1)
-  Variant get variant;
-
-  /// Returns UUID version defined in
-  /// [RFC 4122](https://tools.ietf.org/html/rfc4122#section-4.1.3)
-  int get version;
-
-  /// Compares this UUID to [Object] assuming it represents another UUID
-  @override
-  bool operator ==(Object other);
-
-  /// Compares this UUID to another [Uuid]
-  ///
-  /// Comparison is done in lexicographical order
-  int compareTo(Uuid other);
-
-  /// Returns canonical string representation of this [Uuid]
-  String toString();
-
-  /// Parses [source] as [Uuid]
-  ///
-  /// Throws [FormatException] in case of invalid UUID representation
-  ///
-  /// The [source] must be in one of the following UUID formats
-  /// - Canonical string: xxxxxxxx-xxxx-xxxx-xxxx-xxxxxxxxxxxxxx
-  /// - Hex string of 36 chars: xxxxxxxxxxxxxxxxxxxxxxxxxxxxxxxxxx
-  /// - URN: urn:uuid:xxxxxxxx-xxxx-xxxx-xxxx-xxxxxxxxxxxxxx
-  /// - Canonical GUID: {xxxxxxxx-xxxx-xxxx-xxxx-xxxxxxxxxxxxxx}
-  /// - Hex GUID: {xxxxxxxxxxxxxxxxxxxxxxxxxxxxxxxxxx}
-  static Uuid parse(String source) {
-    assert(source != null);
-
-    var s = source.trim();
-
-    if (s.length == 36) { // assume canonical
-      return new Uuid(source);
-    } else if (s.length == 1 + 36 + 1) { //assume GUID
-      if (!(s[0] == '{' && s[s.length - 1] == '}')) {
-        throw new FormatException('Invalid GUID string "$source"');
-      }
-      return new Uuid(s.substring(1, s.length - 1));
-    } else if (s.length == 9 + 36) { // assume URN
-      if (! s.startsWith('urn:uuid:')) {
-        throw new FormatException('Invalid UUID URN string "$source"');
-      }
-      return new Uuid(source.substring(9));
-    } else if (s.length == 1 + 32 + 1) { // hex GUID
-      if (!(s[0] == '{' && s[s.length - 1] == '}')) {
-        throw new FormatException('Invalid GUID string "$source"');
-      }
-      s = s.substring(1, s.length - 1);
-    }
-
-    if (s.length != 32) {
-      throw new FormatException('Invalid UUID string "$source"');
-    }
-
-    // parse hex representation
-    var chars = s.codeUnits;
-    int pos = 0;
-    try {
-      for (int i = 0; i < 16; i++) {
-        _byteBuffer[i] =
-          hexBytes[chars[pos]-0x30] << 4 | hexBytes[chars[pos+1]-0x30];
-        pos += 2;
-      }
-      return new Uuid.fromBytes(_byteBuffer);
-    } catch (e) {
-      throw new FormatException('Invalid UUID string "$source"');
-    }
-  }
-
-  /// Parses [source] as [Uuid]
-  ///
-  /// Like [parse] except that this function returns `null` for invalid inputs
-  //  instead of throwing.
-  static Uuid tryParse(String source) {
-    try {
-      return Uuid.parse(source);
-    } on FormatException {
-      return null;
-    }
-  }
-}
-
 class _Uuid implements Uuid {
   static const nil = const _Uuid._(0, 0, 0, 0);
 
-  // Shared buffer for 36 chars canonical string
+  // Buffer to hold 36 chars canonical string
   static final Uint8List _stringBuffer = new Uint8List.fromList(const <int>[
     0,0,0,0,0,0,0,0,0x2D,
     0,0,0,0,0x2D,
@@ -181,7 +178,7 @@
     0,0,0,0,0,0,0,0,0,0,0,0
   ]); // time_low
 
-  // UUID is stored as 4 x 32bit int values
+  // UUID is stored as 4 x 32bit values
   final int x; // time_low
   final int y; // time_mid | time_hi_and_version
   final int z; // clk_seq_hi_res | clk_seq_low | node (0-1)
@@ -192,7 +189,6 @@
     assert(bytes != null);
 
     if (offset + 16 > bytes.length) {
-      // @todo
       throw new ArgumentError();
     }
 
@@ -212,7 +208,6 @@
 
   const _Uuid._(this.x, this.y, this.z, this.w);
 
-  ///
   Uint8List get bytes {
     var buffer = new Uint8List(16);
     buffer[0] = (x >> 24);
